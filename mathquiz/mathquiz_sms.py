--- conflicted
+++ resolved
@@ -21,16 +21,10 @@
 from mathquiz_templates import no_script
 from wp import processtemplate as sms_write_page
 
-<<<<<<< HEAD
-sms_quiz_specifications = '  <script type="text/javascript">var QuizURI="{}";var QuizContents="{}";</script>\n'
+sms_quiz_specifications = '  <script type="text/javascript">var QuizURI="{}Quzzes";var QuizContents="{}";</script>\n'
 sms_research_menu  = '  <script type="text/javascript" src="/u/SMS/web2015/js/ResearchSubmenu.js"></script>\n'
 sms_qsubmenu = '  <script type="text/javascript" src="/u/SMS/web2015/js/QSubmenu.js"></script>\n'
 sms_course_qsubmenu = '  <script type="text/javascript" src="/u/SMS/web2015/js/CourseQSubmenu.js"></script>\n'
-=======
-sms_quiz_specifications = '  <script type="text/javascript">var QuizURI="{}Quizzes";var QuizContents="{}";</script>\n'
-sms_research_menu  = '  <script type="text/javascript" src="/u/SMS/web2010/js/ResearchSubmenu.js"></script>\n'
-sms_qsubmenu = '  <script type="text/javascript" src="/u/SMS/web2010/js/QSubmenu.js"></script>\n'
-sms_course_qsubmenu = '  <script type="text/javascript" src="/u/SMS/web2010/js/CourseQSubmenu.js"></script>\n'
 quiz_titlesx= r'''
 var customMenu='<ul role="menu" class="togglemenu" style="height:0px; transition:height 1s;">\n'
 for (q=0; q<QuizTitles.length; q++) {
@@ -40,7 +34,6 @@
 }
 customMenu +='</ul>\n'
 '''
->>>>>>> 3736f355
 
 nav_menu = r"""  <ul class="navmenu">
     <li>
@@ -55,15 +48,9 @@
   if web_page.course['code'] in ["MATH1001", "MAGTH1002", "MATH1005"]:
     content="MATH100{0}/190{0}<br/>Quizzes".format(web_page.course['code'][-1])
   else:
-<<<<<<< HEAD
-    content="%s Quizzes" % quiz.course['code']
-  hd=sms_quiz_specifications.format(quiz.course['quizzes'],content)
-  if quiz.quiz_file=="index":
-=======
     content="%s Quizzes" % web_page.course['code']
-  hd=sms_web_page.format(web_page.course['url'],content)
+  hd=sms_web_quiz_specifications.format(web_page.course['url'],content)
   if web_page.quiz_file=="index":
->>>>>>> 3736f355
     hd += sms_research_menu+sms_qsubmenu
   elif web_page.quiz_file in [ 'mathquiz-manual','credits']:
     hd += sms_qsubmenu
@@ -91,7 +78,7 @@
   elif web_page.quiz_file=="credits":
     bc += """<a href="/u/MOW/">GEM</a> /
              <a href="/u/MOW/MathQuiz/doc/mathquiz-manual.html">MathQuiz</a> /
-         Credits"""
+	     Credits"""
   else:
     bc += """
              <a href="/u/UG/">Teaching program</a> /
@@ -114,25 +101,24 @@
         with open('quiztitles.js','a') as quiztitles:
             quiztitles.write(quiz_titlesx)
 
-    menu = ''
-    if len(course['name'])>0:
+  menu = ''
+  if len(quiz.course['name'])>0:
       menu_name = 'MathQuiz'
-      if len(quiz.quiz_list)==0:  # not on a quiz index page
-          if  quiz_file in ["mathquiz-manual","credits"]: 
+      if len(quiz.quiz.quiz_list)==0:  # not on a quiz index page
+          if  quiz.quiz_file in ["mathquiz-manual","credits"]: 
               type="QSubmenu"
           else: 
               type="CourseQSubmenu"
-          heading = 'Manual contents' if quiz_file=='mathquiz-manual' else \
-                    'Discussion' if len(quiz.discussion_list)>0 else ''
+          heading = 'Manual contents' if quiz.quiz_file=='mathquiz-manual' else \
+                    'Discussion' if len(quiz.quiz.discussion_list)>0 else ''
           menu += nav_menu.format(menu=type, heading='' if heading=='' else '<li>{}</li>'.format(heading))
-    else:
+  else:
       menu_name = "Current Students"
       menu += '[@@ URLplus=[^^~currentmenu^^] @@]\n'
-
   return menu_name, menu
 
 def write_web_page(web_page):
-  sms_menu_name, sms_menu=SMS_menu(web_page.web_pagequiz)
+  sms_menu_name, sms_menu=SMS_menu(web_page.quiz)
   page=dict(
       meta_string = web_page.header,
       head_data_string =  web_page.javascript+initialise_SMS_Menus(web_page)+web_page.css,
@@ -143,17 +129,8 @@
   )
   for (key, value) in [('CODE','QUIZ'),
                        ('menuname', sms_menu_name),
-<<<<<<< HEAD
-                       ('pagetitle', quiz.title), 
-                       ('title',''),
-=======
                        ('pagetitle', web_page.title), ('title',''),
->>>>>>> 3736f355
                        ('no-compmenu', 'y'),
                        ('tablevel', 'internal' if web_page.quiz_file in ['mathquiz-manual','credits'] else '')]:
       page['UNIT_OF_STUDY,'+key] = value
-<<<<<<< HEAD
-  return sms_write_page(page, {}, quiz.course['url'][3:], quiz.quiz_file+'.html')[0]
-=======
-  return sms_write_page(page, {}, web_page.course['url'], web_page.quiz_file+'.html;')[0]
->>>>>>> 3736f355
+  return sms_write_page(page, {}, web_page.course['url'][3:], web_page.quiz_file+'.html')[0]