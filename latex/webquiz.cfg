--- conflicted
+++ resolved
@@ -93,13 +93,9 @@
 % discussion environment
 % -----------------------------------------------------------------------
 
-% Define \thediscussion to be negative since gotoQuestion(-k) takes you 
-% to the kth discussion item
-\renewcommand\thediscussion{-\arabic{discussion}}
-
 % discussion environments
 \RenewDocumentEnvironment{discussion}{O{Discussion}O{#1}}{%
-    \WQ@DiscussionStart{#1}%
+    \WQ@DiscussionStart%
     \HNewLine%
     \Tg<discussion>\HNewLine
     \Tg<short_heading>#1\Tg</short_heading>\HNewLine
@@ -110,16 +106,12 @@
 % ---------------------------------------------------------------------------
 % Cross referencing question and discussion environments
 % ---------------------------------------------------------------------------
-<<<<<<< HEAD
 \RequirePackage{refcount}
-=======
->>>>>>> 2f342bd9
 
 % tex4ht redefines the \ref internals so that r@<label> uses \rEfLiNK,
 % so we temporarily redefine \rEfLiNK to access the question/discussion
 % number
 \def\WQ@rEfLiNK#1#2{\typeout{REFLINK->#2.}#2}
-<<<<<<< HEAD
 \def\realextract\rEfLiNK#1#2{\typeout{Extract: 1=#1, 2=#2.}}
 \def\myextract#1{\realextract#1}
 % \WQ@Ref[optional *][optional text]{mandatory label}
@@ -142,11 +134,6 @@
 }
 \RenewDocumentCommand\qref{ s o m }{%
   \HNewLine%
-=======
-% \WQ@Ref[optional *][optional text]{mandatory label}
-\RenewDocumentCommand\WQ@ref{ s o m }{%
-  \HNewLine%
->>>>>>> 2f342bd9
   \bgroup%
   \let\rEfLiNK\WQ@rEfLiNK%
   \IfBooleanTF{#1}{% link
