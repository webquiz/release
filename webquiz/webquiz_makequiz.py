--- conflicted
+++ resolved
@@ -344,19 +344,10 @@
 
                 quiz_specs.write('initSession();\n')
                 if self.number_discussions+self.number_questions>0:
-<<<<<<< HEAD
-                    quiz_specs.write('gotoQuestion({});\n'.format(
-                        -1 if self.number_discussions>0 else 1)
-                    )
-=======
                     quiz_specs.write(f'gotoQuestion({-1 if self.number_discussions>0 else 1});\n')
 
                 if self.quiz.time_limit>0:
                     quiz_specs.write(f'startQuizTimer({60000*self.quiz.time_limit});\n')
->>>>>>> 51676f20
-
-                if self.quiz.time_limit>0:
-                    quiz_specs.write('startQuizTimer({});\n'.format(self.quiz.time_limit))
 
         except Exception as err:
             self.webquiz_error('error writing quiz specifications', err)
