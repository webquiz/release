<<<<<<< HEAD
#!/bin/bash 
=======
#!/bin/bash -f
>>>>>>> 2e091047

# Script to generate all of the automatic input for the main web quiz manual.
# That is, update the lists supported languages and themes and generate all of
# the images used by the webquiz manual.

# TODO: rewrite in python to make cross-platform and merge with makeimages

#################################################
WebQuizDir="$(realpath $(dirname $0)/..)"
WebQuizExamplesDir="$WebQuizDir/doc/examples"
PREFIX=""

function message() {
  if [ "$quiet" = false ]; then
     echo -e "${PREFIX}$@"
  fi
}

#################################################
function check_examples() {
  message "Checking for unused images from the examples directory"
  cd $WebQuizDir/doc
  /bin/rm -f makedoc-{examples,images,manual}
  echo "Source files" > makedoc-examples
  ls -1 examples/*.tex | sed 's@.tex@@' | sed 's@examples.@@' | sort -u >> makedoc-examples
  echo "Images in manual" > makedoc-manual
  ag ScreenShot webquiz.tex|sed 's@.*}{\([^}]*\)}$@\1@'|ag -v Shot|sort -u >> makedoc-manual
  echo "Available images" > makedoc-images
  (cd examples > /dev/null && ls -1 *.png) | sed 's@.png$@@' | sort >> makedoc-images
  gvim -d makedoc-manual makedoc-images makedoc-examples
}

#################################################
function make_all() {
  makeall=true # so that themes are not built twice
  message "Making pdf for WebQuiz manual"
  PREFEX=" - "
  make_languages
  make_settings
  make_themes
  make_usage
  make_examples
  make_man_page
  cd $WebQuizDir/doc
  if  [[ "$fast" = false ]] ; then
      make_online_manual
      pdflatex --interaction=batchmode webquiz
      pdflatex --interaction=batchmode webquiz
  fi
  pdflatex --interaction=batchmode webquiz
}

#################################################
function make_examples() {
  message "Generating WebQuiz example images"
  cd $WebQuizExamplesDir
  if [[ "$quiet" == true ]]; then
      q="-q"
  else
      q=""
  fi
  /bin/rm -f *.png
  if [[ "$fast" == false ]]; then
    ./makeimages -f $q
  else
    ./makeimages $q
  fi
}

#################################################
function make_languages() {
  message "Generating list of WebQuiz supported languages"
  cd $WebQuizDir/latex
  LANG=$(ls -1 webquiz-*.lang | xargs | sed 's@webquiz-@@g' | gsed -e 's@\([a-z]*\).lang@\u\1,@g' | sed 's@, \([A-Za-z]*\),$@,, \1@')
  cd $WebQuizDir/doc
  LANGS="webquiz.languages"
  /bin/rm -f $LANGS
  echo "% List of languages currently supported by WebQuiz" > $LANGS
  echo "% Generated using 'makedoc --languages' on $(date '+%Y-%m-%d')" >> $LANGS
  echo "\newcommand\WebQuizLanguages{$LANG}" >> $LANGS
}

#################################################
function make_man_page() {
  cd $WebQuizDir/doc
  /bin/rm README.rst webquiz.1
  message "Making ctan README file"
  cat README-top > README.rst
  # need to hack the rst formating as it doesn't quite comply
  sed 's@\[SETTINGS\]$@<SETTINGS>@' webquiz.usage >> README.rst
  cat README-bottom >> README.rst
  message "Making manual file"
  rst2man.py README.rst webquiz.1
}

#################################################
function make_settings() {
  message "Generating WebQuiz settings file"
  cd $WebQuizDir/doc
  /bin/rm -f webquiz.settings
  webquiz --settings >> webquiz.settings
}

#################################################
function make_themes () {
  message "Generating list of WebQuiz supported css themes"

  if [[ "$fast" == false ]]; then
    message "Rebuilding all themes from scss files"
    /bin/rm -f $WebQuizExamplesDir/theme-*.* $WebQuizDir/css/*.css
  fi

  # next generate code to include screenshots for each theme in the appendix
  cd $WebQuizDir/css
  for theme in webquiz-*.scss ; do
      sass --style compressed $theme ${theme/scss/css}
      name=${theme/webquiz-/}
      name=${name/.scss/}
      if [ ! -e "$WebQuizExamplesDir/theme-$name.tex" ]; then
        # create theme-<theme>.tex if it does not already exist
        sed "s@default@$name@g" $WebQuizExamplesDir/theme.tex > "$WebQuizExamplesDir/theme-$name.tex"
      fi
  done

  if [[ "$makeall" = false ]]; then
    message "Generating theme screenshots for inclusion in manual"
    $WebQuizExamplesDir/makeimages theme
  fi

  message "Generating list of themes for the manual"
  THEMELIST="$WebQuizDir/doc/webquiz.themes"
  /bin/rm -f $THEMELIST
  echo "% List of themes supported by WebQuiz -- generated $(date '+%Y-%m-%d')" > $THEMELIST
  # first generate a list of themes for the documentclass options section
  cd $WebQuizDir/css
  THEMELISTS=$(ls -1 webquiz-*.scss | xargs | sed 's@webquiz-@@g' | sed 's@.scss@,@g' | sed 's@, \([a-z]*\),$@,, \1@')
  echo "\newcommand\WebQuizThemes{$THEMELISTS}" >> $THEMELIST
}

#################################################
function make_usage() {
  message "Generating WebQuiz usage file"
  cd $WebQuizDir/doc
  /bin/rm -f webquiz.usage
  webquiz --help >> webquiz.usage
}

#################################################
function make_online_manual() {
  message "Making pdf for online manual"
  cd $WebQuizDir/doc
  latex webquiz-online-manual && dvipdf webquiz-online-manual
}

#################################################
function usage() {
  message "Make --[fast|quiet] --[all|check-examples|examples|languages|man-page|online|themes|usage]"
}

makeall=false
fast=false
quiet=false # TODO
command=""  # what we need to execute
if [ $# -eq 0 ]; then
  make_all
else
  while [ $# -gt 0 ]
  do
     case $1 in
       -a|--all)
         make_all
         shift ;;
       -c|--check-examples)
         check_examples
         shift ;;
       -e|--examples)
         make_examples
         shift ;;
       -f|--fast)
         fast=true
         shift ;;
       -l|--languages)
         make_languages
         shift ;;
       -m|--man-page):
         make_man_page
         shift;;
       -o|--online-manual)
         make_online_manual
         shift ;;
       -q|--quiet)
         quiet=true
         shift ;;
       -s|--settings)
         make_settings
         shift ;;
       -t|--theme)
         make_themes
         shift ;;
       -u|--usage)
         make_usage
         shift ;;
       *)
         usage && exit
         shift ;;
     esac
   done
fi<|MERGE_RESOLUTION|>--- conflicted
+++ resolved
@@ -1,8 +1,4 @@
-<<<<<<< HEAD
-#!/bin/bash 
-=======
-#!/bin/bash -f
->>>>>>> 2e091047
+#!/bin/bash
 
 # Script to generate all of the automatic input for the main web quiz manual.
 # That is, update the lists supported languages and themes and generate all of
@@ -133,13 +129,13 @@
   fi
 
   message "Generating list of themes for the manual"
-  THEMELIST="$WebQuizDir/doc/webquiz.themes"
-  /bin/rm -f $THEMELIST
-  echo "% List of themes supported by WebQuiz -- generated $(date '+%Y-%m-%d')" > $THEMELIST
+  THEME="$WebQuizDir/doc/webquiz.themes"
+  /bin/rm -f $THEME
+  echo "% List of themes supported by WebQuiz -- generated $(date '+%Y-%m-%d')" > $THEME
   # first generate a list of themes for the documentclass options section
   cd $WebQuizDir/css
-  THEMELISTS=$(ls -1 webquiz-*.scss | xargs | sed 's@webquiz-@@g' | sed 's@.scss@,@g' | sed 's@, \([a-z]*\),$@,, \1@')
-  echo "\newcommand\WebQuizThemes{$THEMELISTS}" >> $THEMELIST
+  THEMES=$(ls -1 webquiz-*.scss | xargs | sed 's@webquiz-@@g' | sed 's@.scss@,@g' | sed 's@, \([a-z]*\),$@,, \1@')
+  echo "\newcommand\WebQuizThemes{$THEMES}" >> $THEME
 }
 
 #################################################
